--- conflicted
+++ resolved
@@ -146,12 +146,8 @@
             container.setSelectorExpression(tags);
         }
         container.setConsumerGroup(environment.resolvePlaceholders(annotation.consumerGroup()));
-<<<<<<< HEAD
         container.setRocketMQMessageListener(annotation);
         container.setRocketMQListener((RocketMQListener)bean);
-=======
-        container.setRocketMQListener((RocketMQListener) bean);
->>>>>>> e10cc5e6
         container.setObjectMapper(objectMapper);
         container.setMessageConverter(rocketMQMessageConverter.getMessageConverter());
         container.setName(name);  // REVIEW ME, use the same clientId or multiple?
